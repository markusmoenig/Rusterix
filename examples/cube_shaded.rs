--- conflicted
+++ resolved
@@ -93,17 +93,10 @@
                 // Optional pore streaks (cathedrals): directional bands along Y with slight turbulence
                 let band = uv2.y + 0.15 * turb_zm;
                 let cathedral = pow(1.0 - abs(sin(band * 6.0)), 4.0);
-                color = mix(color, color * 0.9, cathedral * 0.2);
+                col = mix(col, col * 0.9, cathedral * 0.2);
 
-<<<<<<< HEAD
                 // Roughness varies: pores are rougher, rings smoother
                 roughness = 0.6 + cathedral * 0.3;
-=======
-                // let color_steps = 16.0;    
-                // col = floor(col * color_steps) / color_steps;
-
-                return col;
->>>>>>> 153df2c3
             }
         "#,
         );
